//! Valgrind-related functionality

use super::*;
#[cfg(unix)]
use nix::{errno, libc};
use std::convert::{TryFrom, TryInto};
#[cfg(unix)]
use std::mem;

#[cfg(any(target_os = "android", target_os = "linux"))]
fn getrlimit(resource: libc::c_int) -> Result<libc::rlimit64, nix::Error> {
	let mut rlim: libc::rlimit64 = unsafe { mem::uninitialized() };
	let err = unsafe { libc::getrlimit64(resource, &mut rlim) };
	errno::Errno::result(err).map(|_| rlim)
}
#[cfg(not(any(target_os = "android", target_os = "linux")))]
fn getrlimit(resource: libc::c_int) -> Result<libc::rlimit, nix::Error> {
	let mut rlim: libc::rlimit = unsafe { mem::uninitialized() };
	let err = unsafe { libc::getrlimit(resource, &mut rlim) };
	errno::Errno::result(err).map(|_| rlim)
}

/// Check if we're running under valgrind
pub fn is() -> bool {
	valgrind_request::running_on_valgrind() > 0
}
/// Valgrind sets up various file descriptors for its purposes; they're all > any user fds, and this function gets the lowest of them
pub fn start_fd() -> Fd {
	let rlim = getrlimit(libc::RLIMIT_NOFILE).unwrap();
	let valgrind_start_fd = rlim.rlim_max;
	assert!(
<<<<<<< HEAD
		valgrind_start_fd < Fd::max_value() as _,
=======
		valgrind_start_fd < u64::try_from(Fd::max_value()).unwrap(),
>>>>>>> 6d1f9fe5
		"{:?}",
		valgrind_start_fd
	);
	valgrind_start_fd.try_into().unwrap()
}<|MERGE_RESOLUTION|>--- conflicted
+++ resolved
@@ -29,11 +29,7 @@
 	let rlim = getrlimit(libc::RLIMIT_NOFILE).unwrap();
 	let valgrind_start_fd = rlim.rlim_max;
 	assert!(
-<<<<<<< HEAD
-		valgrind_start_fd < Fd::max_value() as _,
-=======
-		valgrind_start_fd < u64::try_from(Fd::max_value()).unwrap(),
->>>>>>> 6d1f9fe5
+		valgrind_start_fd < Fd::max_value().try_into().unwrap(),
 		"{:?}",
 		valgrind_start_fd
 	);
